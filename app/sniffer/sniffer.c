/*
 * This program is free software; you can redistribute it and/or modify
 * it under the terms of the GNU General Public License as published by
 * the Free Software Foundation; either version 2 of the License, or
 * (at your option) any later version.
 *
 * This program is distributed in the hope that it will be useful,
 * but WITHOUT ANY WARRANTY; without even the implied warranty of
 * MERCHANTABILITY or FITNESS FOR A PARTICULAR PURPOSE.  See the
 * GNU General Public License for more details.
 *
 * You should have received a copy of the GNU General Public License
 * along with this program; if not, write to the Free Software
 * Foundation, Inc., 59 Temple Place, Suite 330, Boston, MA  02111-1307  USA
 */

/**
 * @file   sniffer.c
 * @brief  ROHC sniffer program
 * @author Didier Barvaux <didier@barvaux.org>
 *
 * Objectives:
 *   Easily test the library on a network without affecting it.
 *   Gather compression statistics on a network without affecting it.
 *
 * How it works:
 *   The program sniffs IP packets from a given network interface, and tests
 *   the ROHC library with them. The packets are compressed, then decompressed,
 *   and finally compared with the original IP packets.
 *
 * Statistics:
 *   Some statistics are gathered during the tests. There are printed on the
 *   console. More stats should be added. A better way to export them remains to
 *   be added too.
 *
 * Post-mortem bug analysis:
 *   The program stops (assertion) if compression/decompression/comparison
 *   fails. The last library traces are recorded and printed in case of error.
 *   The last packets are recorded in PCAP files, one per context. This is
 *   also a good idea to run the program with core enabled. Many elements are
 *   thus available to reproduce and fix the discovered problems.
 */

#include "test.h"

#include "config.h" /* for HAVE_*_H */

/* system includes */
#include <stdio.h>
#include <stdlib.h>
#include <strings.h>
#include <string.h>
#include <netinet/in.h>
#include <math.h>
#include <errno.h>
#include <stdarg.h>
#include <assert.h>
#include <unistd.h>
#include <signal.h>

/* include for the PCAP library */
#if HAVE_PCAP_PCAP_H == 1
#  include <pcap/pcap.h>
#elif HAVE_PCAP_H == 1
#  include <pcap.h>
#else
#  error "pcap.h header not found, did you specified --enable-rohc-tests \
for ./configure ? If yes, check configure output and config.log"
#endif

/* ROHC includes */
#include <rohc.h>
#include <rohc_comp.h>
#include <rohc_decomp.h>



/** Return the smaller value from the two */
#define min(x, y)  (((x) < (y)) ? (x) : (y))
/** Return the greater value from the two */
#define max(x, y)  (((x) > (y)) ? (x) : (y))

/** The device MTU (TODO: should not be hardcoded) */
#define DEV_MTU 1518

/** The maximal size for the ROHC packets */
#define MAX_ROHC_SIZE  (5 * 1024)

/** The length of the Linux Cooked Sockets header */
#define LINUX_COOKED_HDR_LEN  16

/** The minimum Ethernet length (in bytes) */
#define ETHER_FRAME_MIN_LEN  60


/** Some statistics collected by the sniffer */
struct sniffer_stats
{
	/** The size of one unit */
	unsigned long comp_unit_size;

	/** Cumulative number of units before ROHC compression */
	unsigned long comp_pre_nr_units;
	/** Cumulative number of bytes before ROHC compression */
	unsigned long comp_pre_nr_bytes;

	/** Cumulative number of units after ROHC compression */
	unsigned long comp_post_nr_units;
	/** Cumulative number of bytes after ROHC compression */
	unsigned long comp_post_nr_bytes;

	/** Cumulative number of packets per ROHC profile */
	unsigned long comp_nr_pkts_per_profile[ROHC_PROFILE_UDPLITE + 1];
	/** Cumulative number of packets per ROHC mode */
	unsigned long comp_nr_pkts_per_mode[R_MODE + 1];
	/** Cumulative number of packets per state */
	unsigned long comp_nr_pkts_per_state[SO + 1];
	/** Cumulative number of packets per packet type */
	unsigned long comp_nr_pkts_per_pkt_type[PACKET_UNKNOWN];
	/** Cumulative number of times a context is reused (first time included) */
	unsigned long comp_nr_reused_cid;

	/** Cumulative number of packets */
	unsigned long total_packets;
	/** Cumulative number of bad packets */
	unsigned long bad_packets;

	/** Cumulative number of (possible) lost packets */
	unsigned long nr_lost_packets;
	/** Cumulative number of (possible) loss bursts */
	unsigned long nr_loss_bursts;
	/** Maximum length of (possible) loss bursts */
	unsigned long max_loss_burst_len;
	/** Minimum length of (possible) loss bursts */
	unsigned long min_loss_burst_len;

	/** Cumulative number of (possible) mis-ordered packets */
	unsigned long nr_misordered_packets;
	/** Cumulative number of (possible) duplicated packets */
	unsigned long nr_duplicated_packets;
};


/* prototypes of private functions */

static void usage(void);
static void sniffer_interrupt(int signal);
static void sniffer_print_stats(int signal);

static bool sniff(const int use_large_cid,
                  const unsigned int max_contexts,
                  const char *const device_name)
	__attribute__((nonnull(3)));
static int compress_decompress(struct rohc_comp *comp,
                               struct rohc_decomp *decomp,
                               struct pcap_pkthdr header,
                               unsigned char *packet,
                               size_t link_len_src,
                               bool use_large_cid,
                               pcap_t *handle,
                               pcap_dumper_t *dumpers[],
                               unsigned int *const cid,
                               struct sniffer_stats *stats);

static int compare_packets(const unsigned char *const pkt1,
                           const size_t pkt1_size,
                           const unsigned char *const pkt2,
                           const size_t pkt2_size);

static void print_rohc_traces(const rohc_trace_level_t level,
                              const rohc_trace_entity_t entity,
                              const int profile,
                              const char *const format,
                              ...)
	__attribute__((format(printf, 4, 5), nonnull(4)));
static int gen_false_random_num(const struct rohc_comp *const comp,
                                void *const user_context)
	__attribute__((nonnull(1)));
static bool rtp_detect_cb(const unsigned char *const ip,
                          const unsigned char *const udp,
                          const unsigned char *const payload,
                          const unsigned int payload_size,
                          void *const rtp_private)
	__attribute__((nonnull(1, 2, 3), warn_unused_result));


static inline uint16_t from32to16(uint32_t x);
static inline uint16_t ip_fast_csum(unsigned char *iph, size_t ihl);


/** Whether the application shall stop or not */
static bool stop_program;

/** Some statistics collected by the sniffer */
static struct sniffer_stats stats;

/** Whether the application runs in verbose mode or not */
static bool is_verbose;

/** The maximum number of traces to keep */
#define MAX_LAST_TRACES  5000
/** The maximum length of a trace */
#define MAX_TRACE_LEN  300

/** The ring buffer for the last traces */
static char last_traces[MAX_LAST_TRACES][MAX_LAST_TRACES + 1];
/** The index of the first trace */
static int last_traces_first;
/** The index of the last trace */
static int last_traces_last;


/**
 * @brief Main function for the ROHC sniffer application
 *
 * @param argc The number of program arguments
 * @param argv The program arguments
 * @return     The unix return code:
 *              \li 0 in case of success,
 *              \li 1 in case of failure
 */
int main(int argc, char *argv[])
{
	char *cid_type = NULL;
	char *device_name = NULL;
	int max_contexts = ROHC_SMALL_CID_MAX + 1;
	int use_large_cid;
	int args_used;
	int i;

	/* by default, we don't stop */
	stop_program = false;

	/* reset stats */
	memset(&stats, 0, sizeof(struct sniffer_stats));
	stats.comp_unit_size = 1;

	/* set to quiet mode by default */
	is_verbose = false;

	/* no traces at the moment */
	for(i = 0; i < MAX_LAST_TRACES; i++)
	{
		last_traces[i][0] = '\0';
	}
	last_traces_first = -1;
	last_traces_last = -1;

	/* parse program arguments, print the help message in case of failure */
	if(argc <= 1)
	{
		usage();
		goto error;
	}

	for(argc--, argv++; argc > 0; argc -= args_used, argv += args_used)
	{
		args_used = 1;

		if(!strcmp(*argv, "-v"))
		{
			/* print version */
			printf("ROHC sniffer program, based on library version %s\n",
			       rohc_version());
			goto error;
		}
		else if(!strcmp(*argv, "-h"))
		{
			/* print help */
			usage();
			goto error;
		}
		else if(!strcmp(*argv, "--verbose"))
		{
			/* enable verbose mode */
			is_verbose = true;
		}
		else if(!strcmp(*argv, "--max-contexts"))
		{
			/* get the maximum number of contexts the test should use */
			max_contexts = atoi(argv[1]);
			args_used++;
		}
		else if(cid_type == NULL)
		{
			/* get the type of CID to use within the ROHC library */
			cid_type = argv[0];
		}
		else if(device_name == NULL)
		{
			/* get the device on which we will capture packets to compress,
			 * then decompress */
			device_name = argv[0];
		}
		else
		{
			/* do not accept more than one filename without option name */
			usage();
			goto error;
		}
	}

	/* check CID type */
	if(!strcmp(cid_type, "smallcid"))
	{
		use_large_cid = 0;

		/* the maximum number of ROHC contexts should be valid */
		if(max_contexts < 1 || max_contexts > (ROHC_SMALL_CID_MAX + 1))
		{
			fprintf(stderr, "the maximum number of ROHC contexts should be "
			        "between 1 and %u\n\n", ROHC_SMALL_CID_MAX + 1);
			usage();
			goto error;
		}
	}
	else if(!strcmp(cid_type, "largecid"))
	{
		use_large_cid = 1;

		/* the maximum number of ROHC contexts should be valid */
		if(max_contexts < 1 || max_contexts > (ROHC_LARGE_CID_MAX + 1))
		{
			fprintf(stderr, "the maximum number of ROHC contexts should be "
			        "between 1 and %u\n\n", ROHC_LARGE_CID_MAX + 1);
			usage();
			goto error;
		}
	}
	else
	{
		fprintf(stderr, "invalid CID type '%s', only 'smallcid' and "
		        "'largecid' expected\n", cid_type);
		goto error;
	}

	/* the source filename is mandatory */
	if(device_name == NULL)
	{
		usage();
		goto error;
	}

	/* set signal handlers */
	signal(SIGINT, sniffer_interrupt);
	signal(SIGTERM, sniffer_interrupt);
	signal(SIGSEGV, sniffer_interrupt);
	signal(SIGABRT, sniffer_interrupt);
	signal(SIGUSR1, sniffer_print_stats);

	/* test ROHC compression/decompression with the packets from the file */
	if(!sniff(use_large_cid, max_contexts, device_name))
	{
		goto error;
	}

	return 0;

error:
	return 1;
}


/**
 * @brief Print usage of the sniffer test application
 */
static void usage(void)
{
	printf("ROHC sniffer tool: test the ROHC library with sniffed traffic\n"
	       "\n"
	       "usage: rohc_sniffer [OPTIONS] CID_TYPE DEVICE\n"
	       "\n"
	       "with:\n"
	       "  CID_TYPE            The type of CID to use among 'smallcid'\n"
	       "                      and 'largecid'\n"
	       "  DEVICE              The name of the network device to use\n"
	       "\n"
	       "options:\n"
	       "  -v                  Print version information and exit\n"
	       "  -h                  Print this usage and exit\n"
	       "  --max-contexts NUM  The maximum number of ROHC contexts to\n"
	       "                      simultaneously use during the test\n"
	       "  --verbose           Make the test more verbose\n");
}


/**
 * @brief Handle UNIX signals that interrupt the program
 *
 * @param signal  The received signal
 */
static void sniffer_interrupt(int signal)
{
	/* end the program with next captured packet */
	fprintf(stderr, "signal %d catched\n", signal);
	fflush(stderr);
	stop_program = true;

	/* for SIGSEGV/SIGABRT, print the last debug traces,
	 * then kill the program */
	if(signal == SIGSEGV || signal == SIGABRT)
	{
		const char *logfilename = "./sniffer.log";
		FILE *logfile;
		int ret;
		int i;

		logfile = fopen(logfilename, "w");
		if(logfile == NULL)
		{
			fprintf(stderr, "failed to create '%s' file: %s (%d)\n",
			        logfilename, strerror(errno), errno);
			fflush(stderr);
			raise(SIGKILL);
		}

		fprintf(logfile, "a problem occurred at packet #%lu\n\n",
		        stats.total_packets);

		if(last_traces_first == -1 || last_traces_last == -1)
		{
			fprintf(stderr, "no trace to record\n");
			fflush(stderr);
			raise(SIGKILL);
		}

		if(last_traces_first <= last_traces_last)
		{
			fprintf(stderr, "record the last %d traces...\n",
			        last_traces_last - last_traces_first);
			for(i = last_traces_first; i <= last_traces_last; i++)
			{
				fprintf(logfile, "%s", last_traces[i]);
			}
		}
		else
		{
			fprintf(stderr, "record the last %d traces...\n",
			        MAX_LAST_TRACES - last_traces_first + last_traces_last);
			for(i = last_traces_first;
			    i <= MAX_LAST_TRACES + last_traces_last;
			    i++)
			{
				fprintf(logfile, "%s", last_traces[i % MAX_LAST_TRACES]);
			}
		}

		ret = fclose(logfile);
		if(ret != 0)
		{
			fprintf(stderr, "failed to close log file '%s': %s (%d)\n",
			        logfilename, strerror(errno), errno);
		}

		fflush(stderr);
		if(signal == SIGSEGV)
		{
			struct sigaction action;
			memset(&action, 0, sizeof(struct sigaction));
			action.sa_handler = SIG_DFL;
			sigaction(SIGSEGV, &action, NULL);
			raise(signal);
		}
	}
}


/**
 * @brief Compute a percentage
 *
 * @param value  The value to compute percentage from
 * @param total  The total to compute percentage from
 * @return       The percentage
 */
static unsigned long long percent(const unsigned long value,
                                  const unsigned long total)
{
	unsigned long long percent;

	if(total == 0)
	{
		percent = 0;
	}
	else
	{
		percent = value;
		percent *= 100;
		percent /= total;
	}

	return percent;
}


/**
 * @brief Handle UNIX signals that print statistics
 *
 * @param signal  The received signal
 */
static void sniffer_print_stats(int signal)
{
	unsigned long total;
	int i;

	/* general */
	printf("general:\n");
	printf("\ttotal packets: %lu packets\n", stats.total_packets);
	printf("\tbad packets: %lu packets (%llu%%)\n", stats.bad_packets,
	       percent(stats.bad_packets, stats.total_packets));
	printf("\tloss (estim.):\n");
	printf("\t\t%lu packets among %lu bursts (%llu%%)\n", stats.nr_lost_packets,
	       stats.nr_loss_bursts,
	       percent(stats.nr_lost_packets, stats.total_packets));
	printf("\t\tpackets per burst: max %lu, avg %lu, min %lu\n",
	       stats.max_loss_burst_len, (stats.nr_loss_bursts != 0 ?
	       stats.nr_lost_packets / stats.nr_loss_bursts : 0),
	       stats.min_loss_burst_len);
	printf("\tmis-ordered packets (estim.): %lu packets (%llu%%)\n",
	       stats.nr_misordered_packets,
	       percent(stats.nr_misordered_packets, stats.total_packets));
	printf("\tduplicated packets (estim.): %lu packets (%llu%%)\n",
	       stats.nr_duplicated_packets,
	       percent(stats.nr_duplicated_packets, stats.total_packets));

	/* compression gain */
	printf("compression gain:\n");
	if(stats.comp_unit_size == 1)
	{
		printf("\tpre-compress: %lu bytes\n", stats.comp_pre_nr_bytes);
	}
	else
	{
		printf("\tpre-compress: %lu %s\n", stats.comp_pre_nr_units,
		       stats.comp_unit_size == 1000 ? "KB" :
		       (stats.comp_unit_size == 1000*1000 ? "MB" :
		        (stats.comp_unit_size == 1000*1000*1000 ? "GB" : "?")));
	}
	if(stats.comp_unit_size == 1)
	{
		printf("\tpost-compress: %lu bytes\n", stats.comp_post_nr_bytes);
	}
	else
	{
		printf("\tpost-compress: %lu %s\n", stats.comp_post_nr_units,
		       stats.comp_unit_size == 1000 ? "KB" :
		       (stats.comp_unit_size == 1000*1000 ? "MB" :
		        (stats.comp_unit_size == 1000*1000*1000 ? "GB" : "?")));
	}
	if(stats.comp_unit_size == 1)
	{
		printf("\tcompress ratio: %llu%% of total, ie. %llu%% of gain\n",
		       percent(stats.comp_post_nr_bytes, stats.comp_pre_nr_bytes),
		       100 - percent(stats.comp_post_nr_bytes, stats.comp_pre_nr_bytes));
	}
	else
	{
		printf("\tcompress ratio: %llu%% of total, ie. %llu%% of gain\n",
		       percent(stats.comp_post_nr_units, stats.comp_pre_nr_units),
		       100 - percent(stats.comp_post_nr_units, stats.comp_pre_nr_units));
	}
	printf("\tused and re-used contexts: %lu\n", stats.comp_nr_reused_cid);

	/* packets per profile */
	total = stats.comp_nr_pkts_per_profile[ROHC_PROFILE_UNCOMPRESSED] +
	        stats.comp_nr_pkts_per_profile[ROHC_PROFILE_RTP] +
	        stats.comp_nr_pkts_per_profile[ROHC_PROFILE_UDP] +
	        stats.comp_nr_pkts_per_profile[ROHC_PROFILE_IP] +
	        stats.comp_nr_pkts_per_profile[ROHC_PROFILE_UDPLITE];
	printf("packets per profile:\n");
	printf("\tUncompressed profile: %lu packets (%llu%%)\n",
	       stats.comp_nr_pkts_per_profile[ROHC_PROFILE_UNCOMPRESSED],
	       percent(stats.comp_nr_pkts_per_profile[ROHC_PROFILE_UNCOMPRESSED],
	               total));
	printf("\tIP/UDP/RTP profile: %lu packets (%llu%%)\n",
	       stats.comp_nr_pkts_per_profile[ROHC_PROFILE_RTP],
	       percent(stats.comp_nr_pkts_per_profile[ROHC_PROFILE_RTP], total));
	printf("\tIP/UDP profile: %lu packets (%llu%%)\n",
	       stats.comp_nr_pkts_per_profile[ROHC_PROFILE_UDP],
	       percent(stats.comp_nr_pkts_per_profile[ROHC_PROFILE_UDP], total));
	printf("\tIP-only profile: %lu packets (%llu%%)\n",
	       stats.comp_nr_pkts_per_profile[ROHC_PROFILE_IP],
	       percent(stats.comp_nr_pkts_per_profile[ROHC_PROFILE_IP], total));
	printf("\tIP/UDP-Lite profile: %lu packets (%llu%%)\n",
	       stats.comp_nr_pkts_per_profile[ROHC_PROFILE_UDPLITE],
	       percent(stats.comp_nr_pkts_per_profile[ROHC_PROFILE_UDPLITE], total));

	/* packets per mode */
	total = stats.comp_nr_pkts_per_mode[U_MODE] +
	        stats.comp_nr_pkts_per_mode[O_MODE] +
	        stats.comp_nr_pkts_per_mode[R_MODE];
	printf("packets per mode:\n");
	printf("\tU-mode: %lu packets (%llu%%)\n",
	       stats.comp_nr_pkts_per_mode[U_MODE],
	       percent(stats.comp_nr_pkts_per_mode[U_MODE], total));
	printf("\tO-mode: %lu packets (%llu%%)\n",
	       stats.comp_nr_pkts_per_mode[O_MODE],
	       percent(stats.comp_nr_pkts_per_mode[O_MODE], total));
	printf("\tR-mode: %lu packets (%llu%%)\n",
	       stats.comp_nr_pkts_per_mode[R_MODE],
	       percent(stats.comp_nr_pkts_per_mode[R_MODE], total));

	/* packets per state */
	total = stats.comp_nr_pkts_per_state[IR] +
	        stats.comp_nr_pkts_per_state[FO] +
	        stats.comp_nr_pkts_per_state[SO];
	printf("packets per state:\n");
	printf("\tIR state: %lu packets (%llu%%)\n",
	       stats.comp_nr_pkts_per_state[IR],
	       percent(stats.comp_nr_pkts_per_state[IR], total));
	printf("\tFO state: %lu packets (%llu%%)\n",
	       stats.comp_nr_pkts_per_state[FO],
	       percent(stats.comp_nr_pkts_per_state[FO], total));
	printf("\tSO state: %lu packets (%llu%%)\n",
	       stats.comp_nr_pkts_per_state[SO],
	       percent(stats.comp_nr_pkts_per_state[SO], total));

	/* packets per packet type */
	printf("packets per packet type:\n");
	total = 0;
	for(i = PACKET_IR; i < PACKET_UNKNOWN; i++)
	{
		total += stats.comp_nr_pkts_per_pkt_type[i];
	}
	for(i = PACKET_IR; i < PACKET_UNKNOWN; i++)
	{
		printf("\tpacket type %s: %lu packets (%llu%%)\n",
		       rohc_get_packet_descr(i),
		       stats.comp_nr_pkts_per_pkt_type[i],
		       percent(stats.comp_nr_pkts_per_pkt_type[i], total));
	}
}


/**
 * @brief Test the ROHC library with a sniffed flow of IP packets going
 *        through one compressor/decompressor pair
 *
 * @param use_large_cid        Whether the compressor shall use large CIDs
 * @param max_contexts         The maximum number of ROHC contexts to use
 * @param device_name          The name of the network device
 * @return                     Whether the sniffer setup was OK
 */
static bool sniff(const int use_large_cid,
                  const unsigned int max_contexts,
                  const char *const device_name)
{
	char errbuf[PCAP_ERRBUF_SIZE];
	pcap_t *handle;
	int link_layer_type_src;
	int link_len_src;
	struct pcap_pkthdr header;
	unsigned char *packet;

	struct rohc_comp *comp;
	struct rohc_decomp *decomp;

	pcap_dumper_t *dumpers[max_contexts];

	int ret;
	int i;

	/* statistics */
	unsigned int nb_ok = 0;
	unsigned int nb_bad = 0;
	unsigned int nb_internal_err = 0;
	unsigned int err_comp = 0;
	unsigned int err_decomp = 0;
	unsigned int nb_ref = 0;

	/* init status */
	bool status = false;

	assert(device_name != NULL);

	/* open the network device */
	handle = pcap_open_live(device_name, DEV_MTU, 0, 0, errbuf);
	if(handle == NULL)
	{
		fprintf(stderr, "failed to open network device '%s': %s\n",
		       device_name, errbuf);
		goto error;
	}

	/* link layer in the source dump must be Ethernet */
	link_layer_type_src = pcap_datalink(handle);
	if(link_layer_type_src != DLT_EN10MB &&
	   link_layer_type_src != DLT_LINUX_SLL &&
	   link_layer_type_src != DLT_RAW)
	{
		fprintf(stderr, "link layer type %d not supported in source dump "
		        "(supported = %d, %d, %d)\n", link_layer_type_src, DLT_EN10MB,
		        DLT_LINUX_SLL, DLT_RAW);
		goto close_input;
	}

	if(link_layer_type_src == DLT_EN10MB)
	{
		link_len_src = ETHER_HDR_LEN;
	}
	else if(link_layer_type_src == DLT_LINUX_SLL)
	{
		link_len_src = LINUX_COOKED_HDR_LEN;
	}
	else /* DLT_RAW */
	{
		link_len_src = 0;
	}

	/* create the ROHC compressor */
	comp = rohc_alloc_compressor(max_contexts - 1, 0, 0, 0);
	if(comp == NULL)
	{
		fprintf(stderr, "failed to create the ROHC compressor\n");
		goto close_input;
	}

	/* set the callback for traces on compressor */
	if(!rohc_comp_set_traces_cb(comp, print_rohc_traces))
	{
		fprintf(stderr, "failed to set trace callback for compressor\n");
		goto destroy_comp;
	}

<<<<<<< HEAD
	/* enable profiles */
	rohc_activate_profile(comp, ROHC_PROFILE_UNCOMPRESSED);
	rohc_activate_profile(comp, ROHC_PROFILE_UDP);
	rohc_activate_profile(comp, ROHC_PROFILE_IP);
	rohc_activate_profile(comp, ROHC_PROFILE_UDPLITE);
	rohc_activate_profile(comp, ROHC_PROFILE_RTP);
	rohc_activate_profile(comp, ROHC_PROFILE_ESP);
	rohc_activate_profile(comp, ROHC_PROFILE_TCP);
=======
	/* enable the compression profiles */
	if(!rohc_comp_enable_profiles(comp, ROHC_PROFILE_UNCOMPRESSED,
	                              ROHC_PROFILE_RTP, ROHC_PROFILE_UDP,
	                              ROHC_PROFILE_IP, ROHC_PROFILE_UDPLITE,
	                              ROHC_PROFILE_ESP, -1))
	{
		fprintf(stderr, "failed to enable the compression profiles\n");
		goto destroy_comp;
	}
>>>>>>> 0fa505c5

	/* configure SMALL_CID / LARGE_CID and MAX_CID */
	rohc_c_set_large_cid(comp, use_large_cid);
	rohc_c_set_max_cid(comp, max_contexts - 1);

	/* set the callback for random numbers on compressor */
	if(!rohc_comp_set_random_cb(comp, gen_false_random_num, NULL))
	{
		fprintf(stderr, "failed to set the random numbers callback for "
		        "compressor\n");
		goto destroy_comp;
	}

	/* reset list of RTP ports for compressor */
	if(!rohc_comp_reset_rtp_ports(comp))
	{
		fprintf(stderr, "failed to reset list of RTP ports for compressor\n");
		goto destroy_comp;
	}

	/* set the callback for RTP stream detection */
	if(!rohc_comp_set_rtp_detection_cb(comp, rtp_detect_cb, NULL))
	{
		fprintf(stderr, "failed to set the RTP stream detection callback for "
		        "compressor\n");
		goto destroy_comp;
	}

	/* create the decompressor (bi-directional mode) */
	decomp = rohc_alloc_decompressor(comp);
	if(decomp == NULL)
	{
		fprintf(stderr, "failed to create the decompressor\n");
		goto destroy_comp;
	}

	/* set the callback for traces on decompressor */
	if(!rohc_decomp_set_traces_cb(decomp, print_rohc_traces))
	{
		printf("cannot set trace callback for decompressor\n");
		goto destroy_decomp;
	}

	/* set CID type and MAX_CID for decompressor */
	if(use_large_cid)
	{
		if(!rohc_decomp_set_cid_type(decomp, ROHC_LARGE_CID))
		{
			fprintf(stderr, "failed to set CID type to large CIDs for "
			        "decompressor\n");
			goto destroy_decomp;
		}
		if(!rohc_decomp_set_max_cid(decomp, ROHC_LARGE_CID_MAX))
		{
			fprintf(stderr, "failed to set MAX_CID to %d for decompressor\n",
			        ROHC_LARGE_CID_MAX);
			goto destroy_decomp;
		}
	}
	else
	{
		if(!rohc_decomp_set_cid_type(decomp, ROHC_SMALL_CID))
		{
			fprintf(stderr, "failed to set CID type to small CIDs for "
			        "decompressor\n");
			goto destroy_decomp;
		}
		if(!rohc_decomp_set_max_cid(decomp, ROHC_SMALL_CID_MAX))
		{
			fprintf(stderr, "failed to set MAX_CID to %d for decompressor\n",
			        ROHC_SMALL_CID_MAX);
			goto destroy_decomp;
		}
	}

	/* reset the PCAP dumpers (used to save sniffed packets in several PCAP
	 * files, one per Context ID) */
	bzero(dumpers, sizeof(pcap_dumper_t *) * max_contexts);

	/* for each sniffed packet */
	stats.total_packets = 0;
	while(!stop_program)
	{
		unsigned int cid = 0;

		/* try to capture a packet */
		packet = (unsigned char *) pcap_next(handle, &header);
		if(packet == NULL)
		{
			/* no packet captured, re-try */
			continue;
		}

		stats.total_packets++;

		if(stats.total_packets == 1 || (stats.total_packets % 100) == 0)
		{
			if(stats.total_packets > 1)
			{
				printf("\r");
			}
			printf("packet #%lu", stats.total_packets);
			fflush(stdout);
		}

		/* compress & decompress from compressor to decompressor */
		ret = compress_decompress(comp, decomp, header, packet,
		                          link_len_src, use_large_cid,
		                          handle, dumpers, &cid, &stats);
		if(ret == -1)
		{
			err_comp++;
		}
		else if(ret == -2)
		{
			err_decomp++;
		}
		else if(ret == 0)
		{
			nb_ref++;
		}
		else if(ret == 1)
		{
			nb_ok++;
		}
		else if(ret == -3)
		{
			nb_bad++;
			stats.bad_packets++;
		}
		else
		{
			nb_internal_err++;
		}

		/* in case of problem (ignore bad packets), just die! */
		if(ret != 1 && ret != -3)
		{
			fprintf(stderr, "packet #%lu, CID %u: stats OK, ERR(COMP), "
			        "ERR(DECOMP), ERR(REF), ERR(BAD), ERR(INTERNAL)\t="
			        "\t%u\t%u\t%u\t%u\t%u\t%u\n",
			        stats.total_packets, cid, nb_ok, err_comp, err_decomp,
			        nb_ref, nb_bad, nb_internal_err);

			/* last debug traces are recorded in SIGABRT handler */
			assert(0);
		}
	}

	if(stop_program)
	{
		printf("program stopped by signal\n");
	}

	status = true;

	/* close PCAP dumpers */
	for(i = 0; i < max_contexts; i++)
	{
		if(dumpers[i] != NULL)
		{
			printf("close dump file for context with ID %d\n", i);
			pcap_dump_close(dumpers[i]);
		}
	}

destroy_decomp:
	rohc_free_decompressor(decomp);
destroy_comp:
	rohc_free_compressor(comp);
close_input:
	pcap_close(handle);
error:
	return status;
}


/**
 * @brief Compress and decompress one uncompressed IP packet with the given
 *        compressor and decompressor
 *
 * @param comp           The compressor to use to compress the IP packet
 * @param decomp         The decompressor to use to decompress the IP packet
 * @param header         The PCAP header for the packet
 * @param packet         The packet to compress/decompress (link layer included)
 * @param link_len_src   The length of the link layer header before IP data
 * @param use_large_cid  Whether use large CID or not
 * @param handle         The PCAP handler that sniffed the packet
 * @param dumpers        The PCAP dumpers, one per context
 * @param cid            OUT: the CID used for the last packet
 * @param stats          IN/OUT: The sniffer stats
 * @return               1 if the process is successful
 *                       0 if the decompressed packet doesn't match the
 *                         original one
 *                       -1 if an error occurs while compressing
 *                       -2 if an error occurs while decompressing
 *                       -3 if the link layer is not Ethernet
 *                       -4 if (de)compression info cannot be retrieved
 */
static int compress_decompress(struct rohc_comp *comp,
                               struct rohc_decomp *decomp,
                               struct pcap_pkthdr header,
                               unsigned char *packet,
                               size_t link_len_src,
                               bool use_large_cid,
                               pcap_t *handle,
                               pcap_dumper_t *dumpers[],
                               unsigned int *const cid,
                               struct sniffer_stats *stats)
{
	unsigned char *ip_packet;
	size_t ip_size;
	static unsigned char output_packet[max(ETHER_HDR_LEN, LINUX_COOKED_HDR_LEN) + MAX_ROHC_SIZE];
	unsigned char *rohc_packet;
	size_t rohc_size;
	rohc_comp_last_packet_info2_t comp_last_packet_info;
	rohc_decomp_last_packet_info_t decomp_last_packet_info;
	static unsigned char decomp_packet[MAX_ROHC_SIZE];
	int decomp_size;
	unsigned long possible_unit;
	int ret;

	/* check Ethernet frame length */
	if(header.len <= link_len_src || header.len != header.caplen)
	{
		if(is_verbose)
		{
			fprintf(stderr, "bad PCAP packet (len = %d, caplen = %d)\n",
			        header.len, header.caplen);
		}
		ret = -3;
		goto error;
	}

	ip_packet = packet + link_len_src;
	ip_size = header.len - link_len_src;
	rohc_packet = output_packet + link_len_src;

	/* check for padding after the IP packet in the Ethernet payload */
	if(link_len_src == ETHER_HDR_LEN && header.len == ETHER_FRAME_MIN_LEN)
	{
		int version;
		uint16_t tot_len;

		version = (ip_packet[0] >> 4) & 0x0f;

		if(version == 4)
		{
			memcpy(&tot_len, ip_packet + 2, sizeof(uint16_t));
			tot_len = ntohs(tot_len);
		}
		else
		{
			const size_t ipv6_header_len = 40;
			memcpy(&tot_len, ip_packet + 4, sizeof(uint16_t));
			tot_len = ipv6_header_len + ntohs(tot_len);
		}

		if(tot_len < ip_size)
		{
			if(is_verbose)
			{
				fprintf(stderr, "the Ethernet frame has %zd bytes of padding "
				        "after the %u byte IP packet!\n", ip_size - tot_len,
				        tot_len);
			}
			ip_size = tot_len;
		}
	}

	/* discard IPv4 packets with wrong checksums
	 * (to avoid false comparison failures after decompression) */
	if(((ip_packet[0] >> 4) & 0x0f) == 4)
	{
		if(ip_fast_csum(ip_packet, (ip_packet[0] & 0x0f)) != 0)
		{
			fprintf(stderr, "discard IPv4 packet with bad IP checksum\n");
			goto ignore;
		}
	}

	/* compress the IP packet */
	ret = rohc_compress2(comp, ip_packet, ip_size,
	                     rohc_packet, MAX_ROHC_SIZE, &rohc_size);
	if(ret != ROHC_OK)
	{
		pcap_dumper_t *dumper;

		fprintf(stderr, "compression failed\n");
		ret = -1;

		/* open the new dumper */
		dumper = pcap_dump_open(handle, "./dump_stream_default.pcap");
		if(dumper == NULL)
		{
			fprintf(stderr, "failed to open new dump file '%s'\n",
			        "./dump_stream_default.pcap");
			assert(0);
			goto error;
		}

		/* dump the IP packet */
		fprintf(stderr, "dump packet in file '%s'\n",
		        "./dump_stream_default.pcap");
		pcap_dump((u_char *) dumper, &header, packet);

		fprintf(stderr, "close dump file\n");
		pcap_dump_close(dumper);

		goto error;
	}

	/* get some statistics about the last compressed packet */
	comp_last_packet_info.version_major = 0;
	comp_last_packet_info.version_minor = 0;
	if(!rohc_comp_get_last_packet_info2(comp, &comp_last_packet_info))
	{
		fprintf(stderr, "failed to get compression info\n");
		ret = -4;
		goto error;
	}
	stats->comp_pre_nr_bytes += ip_size;
	stats->comp_post_nr_bytes += rohc_size;
	possible_unit = stats->comp_unit_size;
	if(stats->comp_unit_size == 1)
	{
		if(stats->comp_pre_nr_bytes >= (100 * 1000) &&
		   stats->comp_post_nr_bytes >= (100 * 1000))
		{
			possible_unit = 1000;
		}
	}
	else
	{
		if(stats->comp_pre_nr_units >= (100 * 1000) &&
		   stats->comp_post_nr_units >= (100 * 1000))
		{
			possible_unit = stats->comp_unit_size * 1000;
		}
	}
	if(possible_unit != stats->comp_unit_size)
	{
		if(stats->comp_unit_size == 1)
		{
			stats->comp_pre_nr_units =
				stats->comp_pre_nr_bytes / 1000;
			stats->comp_pre_nr_bytes %= 1000;
			stats->comp_post_nr_units =
				stats->comp_post_nr_bytes / 1000;
			stats->comp_post_nr_bytes %= 1000;
		}
		else
		{
			unsigned long rest;
			rest = stats->comp_pre_nr_units % 1000;
			stats->comp_pre_nr_units /= 1000;
			stats->comp_pre_nr_bytes += rest * possible_unit;
			rest = stats->comp_post_nr_units % 1000;
			stats->comp_post_nr_units /= 1000;
			stats->comp_post_nr_bytes += rest * possible_unit;
		}
		stats->comp_unit_size = possible_unit;
	}
	else
	{
		if(stats->comp_unit_size > 1)
		{
			stats->comp_pre_nr_units +=
				stats->comp_pre_nr_bytes / stats->comp_unit_size;
			stats->comp_pre_nr_bytes %= stats->comp_unit_size;
			stats->comp_post_nr_units +=
				stats->comp_post_nr_bytes / stats->comp_unit_size;
			stats->comp_post_nr_bytes %= stats->comp_unit_size;
		}
	}
	stats->comp_nr_pkts_per_profile[comp_last_packet_info.profile_id]++;
	stats->comp_nr_pkts_per_mode[comp_last_packet_info.context_mode]++;
	stats->comp_nr_pkts_per_state[comp_last_packet_info.context_state]++;
	stats->comp_nr_pkts_per_pkt_type[comp_last_packet_info.packet_type]++;
	if(comp_last_packet_info.is_context_init)
	{
		stats->comp_nr_reused_cid++;
	}

	/* open a new dumper if none exists or the stream changed */
	if(comp_last_packet_info.is_context_init)
	{
		char dump_filename[1024];

		snprintf(dump_filename, 1024, "./dump_stream_cid_%u.pcap",
		         comp_last_packet_info.context_id);
		/* TODO: check result */

		/* close the previous dumper and remove its file if one was opened */
		if(dumpers[comp_last_packet_info.context_id] != NULL)
		{
			if(is_verbose)
			{
				printf("replace dump file '%s' for context with ID %u\n",
				       dump_filename, comp_last_packet_info.context_id);
			}
			pcap_dump_close(dumpers[comp_last_packet_info.context_id]);
			unlink(dump_filename);
			/* TODO: check result */
		}

		/* open the new dumper */
		dumpers[comp_last_packet_info.context_id] =
			pcap_dump_open(handle, dump_filename);
		if(dumpers[comp_last_packet_info.context_id] == NULL)
		{
			fprintf(stderr, "failed to open new dump file '%s' for context "
			        "with ID %u\n", dump_filename,
			        comp_last_packet_info.context_id);
			assert(0);
			goto error;
		}
	}

	/* dump the IP packet */
	pcap_dump((u_char *) dumpers[comp_last_packet_info.context_id],
	          &header, packet);

	/* record the CID */
	*cid = comp_last_packet_info.context_id;

	/* decompress the ROHC packet */
	decomp_size = rohc_decompress(decomp,
	                              rohc_packet, rohc_size,
	                              decomp_packet, MAX_ROHC_SIZE);
	if(decomp_size <= 0)
	{
		fprintf(stderr, "decompression failed\n");
		ret = -2;
		goto error;
	}

	/* get some statistics about the last decompressed packet */
	decomp_last_packet_info.version_major = 0;
	decomp_last_packet_info.version_minor = 0;
	if(!rohc_decomp_get_last_packet_info(decomp, &decomp_last_packet_info))
	{
		fprintf(stderr, "failed to get decompression info\n");
		ret = -4;
		goto error;
	}
	stats->nr_lost_packets += decomp_last_packet_info.nr_lost_packets;
	if(decomp_last_packet_info.nr_lost_packets > 0)
	{
		stats->nr_loss_bursts++;
		if(decomp_last_packet_info.nr_lost_packets > stats->max_loss_burst_len)
		{
			stats->max_loss_burst_len = decomp_last_packet_info.nr_lost_packets;
		}
		if(decomp_last_packet_info.nr_lost_packets < stats->min_loss_burst_len ||
		   stats->min_loss_burst_len == 0)
		{
			stats->min_loss_burst_len = decomp_last_packet_info.nr_lost_packets;
		}
	}
	stats->nr_misordered_packets += decomp_last_packet_info.nr_misordered_packets;
	if(decomp_last_packet_info.is_duplicated)
	{
		stats->nr_duplicated_packets++;
	}

	/* compare the decompressed packet with the original one */
	if(!compare_packets(ip_packet, ip_size, decomp_packet, decomp_size))
	{
		fprintf(stderr, "comparison with original packet failed\n");
		ret = 0;
	}
	else
	{
		/* comparison is OK */
		ret = 1;
	}

error:
	return ret;

ignore:
	return 1;
}


/**
 * @brief Compare two network packets and print differences if any
 *
 * @param pkt1      The first packet
 * @param pkt1_size The size of the first packet
 * @param pkt2      The second packet
 * @param pkt2_size The size of the second packet
 * @return          Whether the packets are equal or not
 */
static int compare_packets(const unsigned char *const pkt1,
                           const size_t pkt1_size,
                           const unsigned char *const pkt2,
                           const size_t pkt2_size)
{
	int valid = 1;
	size_t min_size;
	int i, j, k;
	char str1[4][7], str2[4][7];
	char sep1, sep2;

	/* do not compare more than the shortest of the 2 packets */
	min_size = min(pkt1_size, pkt2_size);

	/* do not compare more than 180 bytes to avoid huge output */
	min_size = min(180, min_size);

	/* if packets are equal, do not print the packets */
	if(pkt1_size == pkt2_size && memcmp(pkt1, pkt2, pkt1_size) == 0)
	{
		goto skip;
	}

	/* packets are different */
	valid = 0;

	printf("------------------------------ Compare ------------------------------\n");
	printf("--------- reference ----------         ----------- new --------------\n");

	if(pkt1_size != pkt2_size)
	{
		printf("packets have different sizes (%zd != %zd), compare only the %zd "
		       "first bytes\n", pkt1_size, pkt2_size, min_size);
	}

	j = 0;
	for(i = 0; i < min_size; i++)
	{
		if(pkt1[i] != pkt2[i])
		{
			sep1 = '#';
			sep2 = '#';
		}
		else
		{
			sep1 = '[';
			sep2 = ']';
		}

		sprintf(str1[j], "%c0x%.2x%c", sep1, pkt1[i], sep2);
		sprintf(str2[j], "%c0x%.2x%c", sep1, pkt2[i], sep2);

		/* make the output human readable */
		if(j >= 3 || (i + 1) >= min_size)
		{
			for(k = 0; k < 4; k++)
			{
				if(k < (j + 1))
				{
					printf("%s  ", str1[k]);
				}
				else /* fill the line with blanks if nothing to print */
				{
					printf("        ");
				}
			}

			printf("      ");

			for(k = 0; k < (j + 1); k++)
			{
				printf("%s  ", str2[k]);
			}

			printf("\n");

			j = 0;
		}
		else
		{
			j++;
		}
	}

	printf("----------------------- packets are different -----------------------\n");

skip:
	return valid;
}


/**
 * @brief Callback to print traces of the ROHC library
 *
 * @param level    The priority level of the trace
 * @param entity   The entity that emitted the trace among:
 *                  \li ROHC_TRACE_COMPRESSOR
 *                  \li ROHC_TRACE_DECOMPRESSOR
 * @param profile  The ID of the ROHC compression/decompression profile
 *                 the trace is related to
 * @param format   The format string of the trace
 */
static void print_rohc_traces(const rohc_trace_level_t level,
                              const rohc_trace_entity_t entity,
                              const int profile,
                              const char *format, ...)
{
	const char *level_descrs[] =
	{
		[ROHC_TRACE_DEBUG]   = "DEBUG",
		[ROHC_TRACE_INFO]    = "INFO",
		[ROHC_TRACE_WARNING] = "WARNING",
		[ROHC_TRACE_ERROR]   = "ERROR"
	};

	if(level >= ROHC_TRACE_WARNING || is_verbose)
	{
		va_list args;
		fprintf(stdout, "[%s] ", level_descrs[level]);
		va_start(args, format);
		vfprintf(stdout, format, args);
		va_end(args);
	}

	if(last_traces_last == -1)
	{
		last_traces_last = 0;
	}
	else
	{
		last_traces_last = (last_traces_last + 1) % MAX_LAST_TRACES;
	}
	{
		va_list args;
		va_start(args, format);
		vsnprintf(last_traces[last_traces_last], MAX_TRACE_LEN + 1, format, args);
		/* TODO: check return code */
		last_traces[last_traces_last][MAX_TRACE_LEN] = '\0';
		va_end(args);
	}
	if(last_traces_first == -1)
	{
		last_traces_first = 0;
	}
	else if(last_traces_first == last_traces_last)
	{
		last_traces_first = (last_traces_first + 1) % MAX_LAST_TRACES;
	}
}


/**
 * @brief Generate a false random number for testing the ROHC library
 *
 * @param comp          The ROHC compressor
 * @param user_context  Should always be NULL
 * @return              Always 0
 */
static int gen_false_random_num(const struct rohc_comp *const comp,
                                void *const user_context)
{
	assert(comp != NULL);
	assert(user_context == NULL);
	return 0;
}


/**
 * @brief The detection callback which do detect RTP stream
 *
 * @param ip           The inner ip packet
 * @param udp          The udp header of the packet
 * @param payload      The payload of the packet
 * @param payload_size The size of the payload (in bytes)
 * @return             1 if the packet is an RTP packet, 0 otherwise
 */
static bool rtp_detect_cb(const unsigned char *const ip,
                          const unsigned char *const udp,
                          const unsigned char *const payload,
                          const unsigned int payload_size,
                          void *const rtp_private)
{
	const uint16_t max_well_known_port = 1024;
	const uint16_t sip_port = 5060;
	uint16_t udp_sport;
	uint16_t udp_dport;
	uint16_t udp_len;
	uint8_t rtp_pt;
	bool is_rtp = false;

	assert(ip != NULL);
	assert(udp != NULL);
	assert(payload != NULL);
	assert(rtp_private == NULL);

	/* retrieve UDP source and destination ports and UDP length */
	memcpy(&udp_sport, udp, sizeof(uint16_t));
	memcpy(&udp_dport, udp + 2, sizeof(uint16_t));
	memcpy(&udp_len, udp + 4, sizeof(uint16_t));

	/* RTP streams do not use well known ports */
	if(ntohs(udp_sport) <= max_well_known_port ||
	   ntohs(udp_dport) <= max_well_known_port)
	{
		goto not_rtp;
	}

	/* SIP (UDP/5060) is not RTP */
	if(ntohs(udp_sport) == sip_port && ntohs(udp_dport) == sip_port)
	{
		goto not_rtp;
	}

	/* the UDP destination port of RTP packet is even (the RTCP destination
	 * port are RTP destination port + 1, so it is odd) */
	if((ntohs(udp_sport) % 2) != 0 || (ntohs(udp_dport) % 2) != 0)
	{
		goto not_rtp;
	}

	/* UDP Length shall not be too large */
	if(ntohs(udp_len) > 200)
	{
		goto not_rtp;
	}

	/* UDP payload shall at least contain the smallest RTP header */
	if(payload_size < 12)
	{
		goto not_rtp;
	}

	/* RTP version bits shall be 2 */
	if(((payload[0] >> 6) & 0x3) != 0x2)
	{
		goto not_rtp;
	}

	/* RTP payload type shall be GSM (0x03), ITU-T G.723 (0x04),
	 * ITU-T G.729 (0x12), dynamic RTP type 97 (0x61),
	 * telephony-event (0x65), Speex (0x72),
	 * or dynamic RTP type 125 (0x7d) */
	rtp_pt = payload[1] & 0x7f;
	if (rtp_pt != 0x03 && rtp_pt != 0x04 && rtp_pt != 0x12 &&
	    rtp_pt != 0x61 && rtp_pt != 0x65 && rtp_pt != 0x72 &&
	    rtp_pt != 0x7d)
	{
		goto not_rtp;
	}

	/* we think that the UDP packet is a RTP packet */
	is_rtp = true;

not_rtp:
	return is_rtp;
}


static inline uint16_t from32to16(uint32_t x)
{
	/* add up 16-bit and 16-bit for 16+c bit */
	x = (x & 0xffff) + (x >> 16);
	/* add up carry.. */
	x = (x & 0xffff) + (x >> 16);
	return x;
}

/**
 *  This is a version of ip_compute_csum() optimized for IP headers,
 *  which always checksum on 4 octet boundaries.
 */
static inline uint16_t ip_fast_csum(unsigned char *iph, size_t ihl)
{
	const unsigned char *buff = iph;
	size_t len = ihl * 4;
	bool odd;
	size_t count;
	uint32_t result = 0;

	if(len <= 0)
	{
		goto out;
	}
	odd = 1 & (uintptr_t) buff;
	if(odd)
	{
#ifdef __LITTLE_ENDIAN
		result = *buff;
#else
		result += (*buff << 8);
#endif
		len--;
		buff++;
	}
	count = len >> 1; /* nr of 16-bit words.. */
	if(count)
	{
		if(2 & (uintptr_t) buff)
		{
			result += *(uint16_t *) buff;
			count--;
			len -= 2;
			buff += 2;
		}
		count >>= 1; /* nr of 32-bit words.. */
		if(count)
		{
			uint32_t carry = 0;
			do
			{
				uint32_t word = *(uint32_t *) buff;
				count--;
				buff += sizeof(uint32_t);
				result += carry;
				result += word;
				carry = (word > result);
			}
			while(count);
			result += carry;
			result = (result & 0xffff) + (result >> 16);
		}
		if(len & 2)
		{
			result += *(uint16_t *) buff;
			buff += 2;
		}
	}
	if(len & 1)
	{
#ifdef __LITTLE_ENDIAN
		result += *buff;
#else
		result += (*buff << 8);
#endif
	}
	result = from32to16(result);
	if(odd)
	{
		result = ((result >> 8) & 0xff) | ((result & 0xff) << 8);
	}
out:
	return ~result;
}

<|MERGE_RESOLUTION|>--- conflicted
+++ resolved
@@ -721,26 +721,15 @@
 		goto destroy_comp;
 	}
 
-<<<<<<< HEAD
-	/* enable profiles */
-	rohc_activate_profile(comp, ROHC_PROFILE_UNCOMPRESSED);
-	rohc_activate_profile(comp, ROHC_PROFILE_UDP);
-	rohc_activate_profile(comp, ROHC_PROFILE_IP);
-	rohc_activate_profile(comp, ROHC_PROFILE_UDPLITE);
-	rohc_activate_profile(comp, ROHC_PROFILE_RTP);
-	rohc_activate_profile(comp, ROHC_PROFILE_ESP);
-	rohc_activate_profile(comp, ROHC_PROFILE_TCP);
-=======
 	/* enable the compression profiles */
 	if(!rohc_comp_enable_profiles(comp, ROHC_PROFILE_UNCOMPRESSED,
 	                              ROHC_PROFILE_RTP, ROHC_PROFILE_UDP,
 	                              ROHC_PROFILE_IP, ROHC_PROFILE_UDPLITE,
-	                              ROHC_PROFILE_ESP, -1))
+	                              ROHC_PROFILE_ESP, ROHC_PROFILE_TCP, -1))
 	{
 		fprintf(stderr, "failed to enable the compression profiles\n");
 		goto destroy_comp;
 	}
->>>>>>> 0fa505c5
 
 	/* configure SMALL_CID / LARGE_CID and MAX_CID */
 	rohc_c_set_large_cid(comp, use_large_cid);
