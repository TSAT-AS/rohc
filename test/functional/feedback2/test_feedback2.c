--- conflicted
+++ resolved
@@ -297,24 +297,14 @@
 	}
 
 	/* enable profiles */
-<<<<<<< HEAD
-	rohc_activate_profile(comp, ROHC_PROFILE_UNCOMPRESSED);
-	rohc_activate_profile(comp, ROHC_PROFILE_UDP);
-	rohc_activate_profile(comp, ROHC_PROFILE_IP);
-	rohc_activate_profile(comp, ROHC_PROFILE_UDPLITE);
-	rohc_activate_profile(comp, ROHC_PROFILE_RTP);
-	rohc_activate_profile(comp, ROHC_PROFILE_ESP);
-	rohc_activate_profile(comp, ROHC_PROFILE_TCP);
-=======
 	if(!rohc_comp_enable_profiles(comp, ROHC_PROFILE_UNCOMPRESSED,
 	                              ROHC_PROFILE_UDP, ROHC_PROFILE_IP,
 	                              ROHC_PROFILE_UDPLITE, ROHC_PROFILE_RTP,
-	                              ROHC_PROFILE_ESP, -1))
+	                              ROHC_PROFILE_ESP, ROHC_PROFILE_TCP, -1))
 	{
 		fprintf(stderr, "failed to enable the compression profiles\n");
 		goto destroy_comp;
 	}
->>>>>>> 0fa505c5
 
 	/* configure compressor for small or large CIDs */
 	if(is_large_cid)
@@ -403,7 +393,7 @@
 	if(!rohc_decomp_enable_profiles(decomp, ROHC_PROFILE_UNCOMPRESSED,
 	                                ROHC_PROFILE_UDP, ROHC_PROFILE_IP,
 	                                ROHC_PROFILE_UDPLITE, ROHC_PROFILE_RTP,
-	                                ROHC_PROFILE_ESP, -1))
+	                                ROHC_PROFILE_ESP, ROHC_PROFILE_TCP, -1))
 	{
 		fprintf(stderr, "failed to enable the decompression profiles\n");
 		goto destroy_decomp;
